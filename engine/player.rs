--- conflicted
+++ resolved
@@ -66,14 +66,12 @@
     tmp
 }
 
-const PERIOD: f32 = 3546816.0;
-
 fn period(freq: f32) -> f32 {
-    PERIOD / freq
+    3546816.0 / freq
 }
 
 fn freq_from_period(period: u16) -> f32 {
-    PERIOD / period as f32
+    3546816.0 / period as f32
 }
 
 impl Channel<'_> {
@@ -248,17 +246,11 @@
 
     fn add_to_slab(&mut self, slab: &mut [i32], samplerate: u32, interpolation: Interpolation) {
         let sample = &self.module.samples[self.current_sample_index as usize];
-<<<<<<< HEAD
-=======
-        if !self.playing || sample.audio.len() == 0 {
-            return 0;
-        };
->>>>>>> 0069a895
 
         // Subdivide this tick-slab into 'segments': each time the sample
         // either loops back around or switches direction, we finish the
         // current 'segment' and start a new one.
-        
+
         let mut remaining: u32 = slab.len() as u32;
         let mut pos: u32 = 0;
 
@@ -270,7 +262,6 @@
             } else if sample.loop_end > 0 {
                 sample.loop_end as f64 - self.position
             } else {
-<<<<<<< HEAD
                 sample.audio.len() as f64 - self.position
             };
 
@@ -291,19 +282,27 @@
             remaining -= seg_samples;
 
             // Process this segment.
-            self.process_segment(sample, seg_samples, seg_ahead, &mut slab[pos as usize..(pos + seg_samples) as usize], samplerate, interpolation);
+            self.process_segment(
+                sample,
+                seg_samples,
+                seg_ahead,
+                &mut slab[pos as usize..(pos + seg_samples) as usize],
+                samplerate,
+                interpolation,
+            );
             pos += seg_samples;
-=======
-                self.position -= self.freq as f64 / samplerate as f64;
-            }
-        } else {
-            self.position += self.freq as f64 / samplerate as f64;
->>>>>>> 0069a895
-        }
-    }
-
-<<<<<<< HEAD
-    fn process_segment(&mut self, sample: &Sample, seg_samples: u32, seg_ahead: f64, slab_slice: &mut [i32], samplerate: u32, interpolation: Interpolation) {
+        }
+    }
+
+    fn process_segment(
+        &mut self,
+        sample: &Sample,
+        seg_samples: u32,
+        seg_ahead: f64,
+        slab_slice: &mut [i32],
+        samplerate: u32,
+        interpolation: Interpolation,
+    ) {
         // Make a buffer to store the result of the interpolation of the involved samples.
         let mut interpolated: Vec<i32> = vec![0i32; seg_samples as usize];
 
@@ -312,19 +311,17 @@
 
         // NOTE: There is probably a better way to write this, than mostly the
         // same thing but with subtraction on one side and addition on the
-        // other. FIXME: do that lol. 
+        // other. FIXME: do that lol.
         if self.backwards {
             for (i, val) in interpolated.iter_mut().enumerate() {
                 *val = self.interpolation(sample, interpolation, start - (i as f64 * freq));
             }
-        }
-
-        else {
+        } else {
             for (i, val) in interpolated.iter_mut().enumerate() {
                 *val = self.interpolation(sample, interpolation, start + (i as f64 * freq));
             }
         }
-        
+
         // Apply the interpolated buffer to slab_slice.
         for (ival, oval) in interpolated.iter().zip(slab_slice.iter_mut()) {
             *oval = oval.saturating_add(*ival);
@@ -336,14 +333,17 @@
 
     fn advance_position(&mut self, mut amount: f64) -> bool {
         let sample = &self.module.samples[self.current_sample_index as usize];
-        if !self.playing || sample.audio.len() == 0 { return false; };
+        if !self.playing || sample.audio.len() == 0 {
+            return false;
+        };
 
         while amount > 0.0 {
-            let new_position = self.position + if self.backwards {
-                -(amount as f64)
-            } else {
-                amount as f64
-            };
+            let new_position = self.position
+                + if self.backwards {
+                    -(amount as f64)
+                } else {
+                    amount as f64
+                };
 
             if self.backwards {
                 if (new_position as u32) <= sample.loop_start {
@@ -352,16 +352,11 @@
 
                     self.position = sample.loop_start as f64;
                     self.backwards = false;
-                }
-                
-
-                else {
+                } else {
                     self.position = new_position;
                     amount = 0.0;
                 }
-            }
-
-            else {
+            } else {
                 let real_end = match sample.loop_type {
                     LoopType::None => sample.audio.len() as f64,
                     _ => match sample.loop_end {
@@ -378,11 +373,11 @@
                         LoopType::PingPong => {
                             self.position = real_end;
                             self.backwards = true;
-                        },
+                        }
 
                         LoopType::Forward => {
                             self.position = sample.loop_start as f64;
-                        },
+                        }
 
                         _ => {
                             // Stop playing if at the sample end.
@@ -393,74 +388,42 @@
                             }
                         }
                     }
-                }
-
-                else {
+                } else {
                     self.position = new_position;
                     amount = 0.0;
                 }
             }
-=======
-        if sample.loop_end > 0 {
-            if self.position as u32 > sample.loop_end - 1 {
-                match sample.loop_type {
-                    LoopType::Forward => self.position = sample.loop_start as f64,
-                    LoopType::PingPong => {
-                        self.backwards = true;
-                        self.position -= self.freq as f64 / samplerate as f64;
-                    } // self.position -= 1.0 or 2.0 does not work as the program errors with out of bounds
-                    _ => {}
-                }
-            }
-        }
-
-        // Prevent out of bounds, but it doesn't seem to be working reliably
-        if self.position as usize >= sample.audio.len() - 1
-            && matches!(sample.loop_type, LoopType::None)
-        {
-            self.playing = false;
-            self.backwards = false;
-        }
-
-        if !self.playing {
-            return 0;
->>>>>>> 0069a895
-        };
-
-        if !self.playing || sample.audio.len() == 0 { return false };
+        }
+
+        if !self.playing || sample.audio.len() == 0 {
+            return false;
+        };
 
         true
     }
 
     fn interpolation(&self, sample: &Sample, interpolation: Interpolation, at: f64) -> i32 {
         match interpolation {
-<<<<<<< HEAD
-            Interpolation::None => (((sample.audio[at as usize]) as i32*32768) as f32*(self.volume as f32/64.0)*(sample.global_volume as f32/64.0)) as i32,
-            Interpolation::Linear => ( ((vec_linear(&sample.audio, (at-1.0) as f32 )) as i32*32768) as f32*(self.volume/64.0)*(sample.global_volume as f32/64.0)) as i32,
-            Interpolation::Sinc16 => ( ((vec_sinc(&sample.audio, 16, at as f32)) as i32*32768) as f32*(self.volume as f32/64.0)*(sample.global_volume as f32/64.0)) as i32,
-            Interpolation::Sinc32 => ( ((vec_sinc(&sample.audio, 32, at as f32)) as i32*32768) as f32*(self.volume as f32/64.0)*(sample.global_volume as f32/64.0)) as i32
-=======
             Interpolation::None => {
-                (((sample.audio[self.position as usize]) as i32 * 32768) as f32
+                (((sample.audio[at as usize]) as i32 * 32768) as f32
                     * (self.volume as f32 / 64.0)
                     * (sample.global_volume as f32 / 64.0)) as i32
             }
             Interpolation::Linear => {
-                (((vec_linear(&sample.audio, (self.position - 1.0) as f32)) as i32 * 32768) as f32
+                (((vec_linear(&sample.audio, (at - 1.0) as f32)) as i32 * 32768) as f32
                     * (self.volume / 64.0)
                     * (sample.global_volume as f32 / 64.0)) as i32
             }
             Interpolation::Sinc16 => {
-                (((vec_sinc(&sample.audio, 16, self.position as f32)) as i32 * 32768) as f32
+                (((vec_sinc(&sample.audio, 16, at as f32)) as i32 * 32768) as f32
                     * (self.volume as f32 / 64.0)
                     * (sample.global_volume as f32 / 64.0)) as i32
             }
             Interpolation::Sinc32 => {
-                (((vec_sinc(&sample.audio, 32, self.position as f32)) as i32 * 32768) as f32
+                (((vec_sinc(&sample.audio, 32, at as f32)) as i32 * 32768) as f32
                     * (self.volume as f32 / 64.0)
                     * (sample.global_volume as f32 / 64.0)) as i32
             }
->>>>>>> 0069a895
         }
     }
 }
@@ -543,7 +506,11 @@
         // Mix and process each tick
         for i in 0..num_ticks {
             for c in self.channels.iter_mut() {
-                c.add_to_slab(&mut buf[this_pos..next_pos], self.samplerate, self.interpolation);
+                c.add_to_slab(
+                    &mut buf[this_pos..next_pos],
+                    self.samplerate,
+                    self.interpolation,
+                );
             }
 
             this_pos = next_pos;
@@ -574,20 +541,10 @@
         let mut out = 0i32;
 
         for c in self.channels.iter_mut() {
-<<<<<<< HEAD
             out = out.saturating_add(c.process(self.samplerate, self.interpolation));
         };
 
         if self.tick_counter >= self.tick_slab {
-=======
-            if c.playing {
-                out = out.saturating_add(c.process(self.samplerate, self.interpolation));
-            }
-        }
-
-        if self.tick_counter >= ((self.samplerate as f32 * 2.5) / self.current_tempo as f32) as u32
-        {
->>>>>>> 0069a895
             self.ticks_passed += 1;
             self.tick_counter = 0;
             if self.ticks_passed >= self.current_speed {
@@ -629,11 +586,11 @@
 
     fn set_tempo(&mut self, tempo: u8) {
         self.current_tempo = tempo;
-        self.tick_slab = self.compute_tick_slab(); 
+        self.tick_slab = self.compute_tick_slab();
     }
 
     fn compute_tick_slab(&self) -> u32 {
-        ((self.samplerate as f64*2.5)/self.current_tempo as f64) as u32
+        ((self.samplerate as f64 * 2.5) / self.current_tempo as f64) as u32
     }
 
     fn advance_row(&mut self) {
@@ -653,12 +610,7 @@
         for col in row.iter() {
             match col.effect {
                 Effect::SetSpeed(speed) => self.current_speed = speed,
-<<<<<<< HEAD
                 Effect::SetTempo(tempo) => self.set_tempo(tempo),
-                Effect::PosJump(position) => { pos_jump_enabled = true; pos_jump_to = position },
-                Effect::PatBreak(row) => { pat_break_enabled = true; pat_break_to = row },
-=======
-                Effect::SetTempo(tempo) => self.current_tempo = tempo,
                 Effect::PosJump(position) => {
                     pos_jump_enabled = true;
                     pos_jump_to = position
@@ -667,7 +619,6 @@
                     pat_break_enabled = true;
                     pat_break_to = row
                 }
->>>>>>> 0069a895
                 _ => {}
             }
         }
