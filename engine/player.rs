use std::{array, io::{stdout, Write}, f32::consts::PI};

use crate::engine::module::{Effect, Sample};

use super::module::{Module, LoopType, Note, VolEffect};
use sdl2::audio::AudioCallback;

#[derive(Default,Debug,Clone,Copy,clap::ValueEnum)]
pub enum Interpolation {
    #[default]
    None,
    Linear,
    Sinc16,
    Sinc32,
    // Sinc64
}

#[derive(Clone)]
struct Channel<'a> {
    module: &'a Module,

    current_sample_index: u8,
    playing: bool,
    freq: f32,
    position: f64,
    backwards: bool,

    porta_memory: u8, // Exx, Fxx, Gxx
    last_note: u8, // Gxx
    offset_memory: u8, // Oxx
    volume_memory: u8, // Dxy
    retrigger_ticks: u8, // Qxy

    volume: f32,
    // panning: i8,
}

fn sinc(x: f32) -> f32 {
    if x <= 0.0001 && x >= -0.0001 {return 1.0};
    (x*PI).sin()/(x*PI)
}

fn vec_linear(vec: &Vec<i16>, index: f32) -> i16 {
    (vec[index.floor() as usize] as f32+(index-index.floor())*((vec[index.ceil() as usize] as f32-vec[index.floor() as usize] as f32)*(index-index.floor()))) as i16
}

fn vec_sinc(vec: &Vec<i16>, quality: i32, index: f32) -> f32 {
    let ix = index.floor();
    let fx = index - ix;
    let mut tmp = 0f32;

    for i in 1-quality..quality+1 {
        tmp += vec[((ix+i as f32+vec.len() as f32) % vec.len() as f32) as usize] as f32 * sinc(i as f32-fx)
    };

    tmp
}

impl Channel<'_> {
    fn porta_up(&mut self, linear: bool, mut value: u8) {
        if value != 0 {
            self.porta_memory = value;
        } else {
            value = self.porta_memory;
        }

        if linear {
            match value & 0xF0 { // Detect fine-iness
                0xE0 => self.freq = self.freq * 2f32.powf((value & 0x0F) as f32/768.0), // Extra fine
                0xF0 => self.freq = self.freq * 2f32.powf(2.0*(value & 0x0F) as f32/768.0), // Fine
                _ => self.freq = self.freq * 2f32.powf(4.0*value as f32/768.0), // Regular
            }
        } else { // Amiga slide
            // FIXME this is a rough approximation without using periods, LUTs or any of that shit
            match value & 0xF0 {
                0xE0 => self.freq += (self.freq/8363.0)*8.0*value as f32,
                0xF0 => self.freq += (self.freq/8363.0)*16.0*value as f32,
                _ => self.freq += (self.freq/8363.0)*32.0*value as f32
            }
        }
    }

    fn porta_down(&mut self, linear: bool, mut value: u8) {
        if value != 0 {
            self.porta_memory = value;
        } else {
            value = self.porta_memory;
        }

        if linear {
            match value & 0xF0 { // Detect fine-iness
                0xE0 => self.freq = self.freq * 2f32.powf(-((value & 0x0F) as f32)/768.0), // Extra fine
                0xF0 => self.freq = self.freq * 2f32.powf(-2.0*(value & 0x0F) as f32/768.0), // Fine
                _ => self.freq = self.freq * 2f32.powf(-4.0*value as f32/768.0), // Regular
            }
        } else { // Amiga slide
            // FIXME this is a rough approximation without using periods, LUTs or any of that shit
            match value & 0xF0 {
                0xE0 => self.freq -= (self.freq/8363.0)*8.0*value as f32,
                0xF0 => self.freq -= (self.freq/8363.0)*16.0*value as f32,
                _ => self.freq -= (self.freq/8363.0)*32.0*value as f32
            }
        }
    }

    fn tone_portamento(&mut self, note: Note, linear: bool, mut value: u8) {
        if value != 0 {
            self.porta_memory = value;
        } else {
            value = self.porta_memory;
        }

        match note {
            Note::On(key) => self.last_note = key,
            _ => {}
        }

        let desired_freq = 2f32.powf((self.last_note as f32-60.0)/12.0)*self.module.samples[self.current_sample_index as usize].base_frequency as f32;

        if linear {
            if self.freq < desired_freq {
                self.freq = self.freq * 2f32.powf(4.0*value as f32/768.0);
                if self.freq > desired_freq {
                    self.freq = desired_freq
                }
            } else if self.freq > desired_freq {
                self.freq = self.freq * 2f32.powf(-4.0*value as f32/768.0);
                if self.freq < desired_freq {
                    self.freq = desired_freq
                }
            }
        } else { // Amiga slides
            // FIXME this is a rough approximation without using periods, LUTs or any of that shit
            if self.freq < desired_freq {
                self.freq += (self.freq/8363.0)*32.0*value as f32;
                if self.freq > desired_freq {
                    self.freq = desired_freq
                }
            } else if self.freq > desired_freq {
                self.freq -= (self.freq/8363.0)*32.0*value as f32;
                if self.freq < desired_freq {
                    self.freq = desired_freq
                }
            }
        }
    }

    fn vol_slide(&mut self, mut value: u8) {
        if value != 0 {
            self.volume_memory = value;
        } else {
            value = self.volume_memory;
        }

        let upper = (value & 0xF0) >> 4;
        let lower = value & 0x0F;

        // FIXME accuracy?
        if upper == 0 && lower != 0 { // regular down
            self.volume -= lower as f32;
        } else if upper != 0 && lower == 0 { // regular up
            self.volume += upper as f32;

        // FIXME reimplement fine volumes, this sucks
        } else if upper == 0xF && lower != 0 { // fine down
            self.volume -= lower as f32/8.0;
        } else if upper != 0 && lower == 0xF { // fine up
            self.volume += upper as f32/8.0;
        } else if upper != 0 && lower != 0 {
            println!("Channel::vol_slide: invalid argument {:X}, ignoring", value);
        }

        if self.volume > 64.0 { self.volume = 64.0 };
        if self.volume < 0.0 { self.volume = 0.0 }
    }

    fn retrigger(&mut self, value: u8) {
        match (value & 0xF0) >> 4 { // Volume change
            // TODO last used value for XM
            //0 => {}
            1 => self.volume -= 1.0,
            2 => self.volume -= 2.0,
            3 => self.volume -= 4.0,
            4 => self.volume -= 8.0,
            5 => self.volume -= 16.0,
            6 => self.volume *= 2.0/3.0,
            7 => self.volume *= 0.5,

            9 => self.volume += 1.0,
            0xA => self.volume += 2.0,
            0xB => self.volume += 4.0,
            0xC => self.volume += 8.0,
            0xD => self.volume += 16.0,
            0xE => self.volume *= 1.5,
            0xF => self.volume *= 2.0,

            _ => {}
        }

        if self.retrigger_ticks >= value & 0x0F { 
            self.position = 0.0;
            self.retrigger_ticks = 0;
        };

        self.retrigger_ticks += 1;

        if self.volume > 64.0 { self.volume = 64.0 };
        if self.volume < 0.0 { self.volume = 0.0 }
    }

    fn add_to_slab(&mut self, slab: &mut [i32], samplerate: u32, interpolation: Interpolation) {
        let sample = &self.module.samples[self.current_sample_index as usize];

        // Subdivide this tick-slab into 'segments': each time the sample
        // either loops back around or switches direction, we finish the
        // current 'segment' and start a new one.
        
        let mut remaining: u32 = slab.len() as u32;
        let mut pos: u32 = 0;

        while remaining > 0 && self.playing {
            // Figure out how long this segment is, and discount it from
            // remaining.
            let mut seg_ahead = if self.backwards {
                self.position - sample.loop_start as f32
            } else if sample.loop_end > 0 {
                sample.loop_end as f32 - self.position
            } else {
<<<<<<< HEAD
                sample.audio.len() as f32 - self.position
            };

            let mut seg_samples = (seg_ahead * samplerate as f32 / self.freq as f32) as u32;

            // Dirty hack to prevent infinite loops.
            // FIXME: Find a more elegant solution!
            if seg_samples == 0 {
                seg_samples = 1;
            }

            // Make sure we don't write past the slab's end!
            if seg_samples > remaining {
                seg_samples = remaining;
                seg_ahead = seg_samples as f32 * self.freq / samplerate as f32;
            }

            remaining -= seg_samples;

            // Process this segment.
            self.process_segment(sample, seg_samples, seg_ahead, &mut slab[pos as usize..(pos + seg_samples) as usize], samplerate, interpolation);
            pos += seg_samples;
=======
                self.position -= self.freq as f64/samplerate as f64;
            }
        } else {
            self.position += self.freq as f64/samplerate as f64;
>>>>>>> 1dd5379c
        }
    }

<<<<<<< HEAD
    fn process_segment(&mut self, sample: &Sample, seg_samples: u32, seg_ahead: f32, slab_slice: &mut [i32], samplerate: u32, interpolation: Interpolation) {
        // Make a buffer to store the result of the interpolation of the involved samples.
        let mut interpolated: Vec<i32> = vec![0i32; seg_samples as usize];

        let start = self.position as f32;
        let freq = self.freq / samplerate as f32;

        // NOTE: There is probably a better way to write this, than mostly the
        // same thing but with subtraction on one side and addition on the
        // other. FIXME: do that lol. 
        if self.backwards {
            for (i, val) in interpolated.iter_mut().enumerate() {
                *val = self.interpolation(sample, interpolation, start - (i as f32 * freq));
=======
        if sample.loop_end > 0 {
            if self.position as u32 > sample.loop_end-1 {
                match sample.loop_type {
                    LoopType::Forward => self.position = sample.loop_start as f64,
                    LoopType::PingPong => { self.backwards = true; self.position -= self.freq as f64/samplerate as f64; }, // self.position -= 1.0 or 2.0 does not work as the program errors with out of bounds
                    _ => {},
                }
>>>>>>> 1dd5379c
            }
        }

        else {
            for (i, val) in interpolated.iter_mut().enumerate() {
                //println!("{}", i as f32 * self.freq);
                *val = self.interpolation(sample, interpolation, start + (i as f32 * freq));
            }
        }
        
        // Apply the interpolated buffer to slab_slice.
        for (ival, oval) in interpolated.iter().zip(slab_slice.iter_mut()) {
            *oval = oval.saturating_add(*ival);
        }

        // Advance the position a handful.
        self.advance_position(seg_ahead);
    }

<<<<<<< HEAD
    fn advance_position(&mut self, mut amount: f32) -> bool {
        let sample = &self.module.samples[self.current_sample_index as usize];
        if !self.playing || sample.audio.len() == 0 { return false; };

        while amount > 0.0 {
            let new_position = self.position + if self.backwards {
                -(amount as f32)
            } else {
                amount as f32
            };

            if self.backwards {
                if (new_position as u32) <= sample.loop_start {
                    let offs = sample.loop_start as f32 - new_position;
                    amount -= offs;

                    self.position = sample.loop_start as f32;
                    self.backwards = false;
                }
                

                else {
                    self.position = new_position;
                    amount = 0.0;
                }
            }

            else {
                let real_end = match sample.loop_type {
                    LoopType::None => sample.audio.len() as f32,
                    _ => match sample.loop_end {
                        0 => sample.audio.len() as f32,
                        _ => sample.loop_end as f32,
                    },
                };

                if new_position >= real_end {
                    let offs = real_end - new_position;
                    amount -= offs;

                    match sample.loop_type {
                        LoopType::PingPong => {
                            self.position = real_end;
                            self.backwards = true;
                        },

                        LoopType::Forward => {
                            self.position = sample.loop_start as f32;
                        },

                        _ => {
                            // Stop playing if at the sample end.
                            if new_position as usize >= sample.audio.len() {
                                amount = 0.0;
                                self.playing = false;
                                self.backwards = false;
                            }
                        }
                    }
                }

                else {
                    self.position = new_position;
                    amount = 0.0;
                }
            }
        };

        if !self.playing || sample.audio.len() == 0 { return false };

        true
    }

    fn interpolation(&self, sample: &Sample, interpolation: Interpolation, at: f32) -> i32 {
        match interpolation {
            Interpolation::None => (((sample.audio[at as usize]) as i32*32768) as f32*(self.volume as f32/64.0)*(sample.global_volume as f32/64.0)) as i32,
            Interpolation::Linear => ( ((vec_linear(&sample.audio, at - 1.0)) as i32*32768) as f32*(self.volume/64.0)*(sample.global_volume as f32/64.0)) as i32,
            Interpolation::Sinc16 => ( ((vec_sinc(&sample.audio, at)) as i32*32768) as f32*(self.volume as f32/64.0)*(sample.global_volume as f32/64.0)) as i32
=======
        match interpolation {
            Interpolation::None => (((sample.audio[self.position as usize]) as i32*32768) as f32*(self.volume as f32/64.0)*(sample.global_volume as f32/64.0)) as i32,
            Interpolation::Linear => ( ((vec_linear(&sample.audio, (self.position-1.0) as f32 )) as i32*32768) as f32*(self.volume/64.0)*(sample.global_volume as f32/64.0)) as i32,
            Interpolation::Sinc16 => ( ((vec_sinc(&sample.audio, 16, self.position as f32)) as i32*32768) as f32*(self.volume as f32/64.0)*(sample.global_volume as f32/64.0)) as i32,
            Interpolation::Sinc32 => ( ((vec_sinc(&sample.audio, 32, self.position as f32)) as i32*32768) as f32*(self.volume as f32/64.0)*(sample.global_volume as f32/64.0)) as i32
>>>>>>> 1dd5379c
        }
    }

    /*
    fn process(&mut self, samplerate: u32, interpolation: Interpolation) -> i32 {
        let sample = &self.module.samples[self.current_sample_index as usize];
        
        if !self.advance_position(self.freq / samplerate as f32) { return 0; }

        // FIXME detuning in uttitle.it
        self.interpolation(sample, interpolation, self.position)
    }
    */
}

pub struct Player<'a> {
    pub module: &'a Module,

    pub samplerate: u32,
    pub interpolation: Interpolation,

    pub current_position: u8,
    pub current_pattern: u8,
    current_row: u16,

    current_tempo: u8,
    current_speed: u8,

    tick_counter: u32,
    ticks_passed: u8,
    tick_slab: u32,

    channels: [Channel<'a>;64],
}

impl Player<'_> {
    pub fn from_module(module: &Module, samplerate: u32) -> Player<'_> {
        let mut player = Player {
            module,

            samplerate,
            interpolation: Interpolation::Linear,

            current_position: 0,
            current_pattern: module.playlist[0],
            current_row: 65535,

            current_tempo: module.initial_tempo,
            current_speed: module.initial_speed,

            tick_counter: 0,
            ticks_passed: 0,
            tick_slab: 0,

            channels: array::from_fn(|_| Channel {
                module: module,

                current_sample_index: 0,
                playing: false,
                freq: 8363.0,
                position: 0.0,
                backwards: false,

                porta_memory: 0,
                last_note: 0,
                offset_memory: 0,
                volume_memory: 0,
                retrigger_ticks: 0,

                volume: 64.0,
                // panning: 0
            }),
        };

        player.tick_slab = player.compute_tick_slab();

        player
    }

    pub fn process_to_buffer(&mut self, buf: &mut [i32]) {
        let num_samples = buf.len();
        let total_counter = num_samples + self.tick_counter as usize;
        let num_ticks = (total_counter as f64 / self.tick_slab as f64).floor() as usize;
        let extra_counter = total_counter % self.tick_slab as usize;

        let mut this_pos: usize = 0;
        let mut next_pos = self.tick_slab as usize - self.tick_counter as usize;

        buf.fill(0);

        // Mix and process each tick
        for i in 0..num_ticks {
            for c in self.channels.iter_mut() {
                c.add_to_slab(&mut buf[this_pos..next_pos], self.samplerate, self.interpolation);
            }

            this_pos = next_pos;
            next_pos = this_pos + self.tick_slab as usize;

            self.ticks_passed += 1;

            if self.ticks_passed >= self.current_speed {
                self.advance_row();
                self.play_row();
            }

            self.process_tick();
        }

        // Mix any remaining audio
        if this_pos < buf.len() {
            for c in self.channels.iter_mut() {
                c.add_to_slab(&mut buf[this_pos..], self.samplerate, self.interpolation);
            }
        }

        self.tick_counter = extra_counter as u32;
    }

    /*
    pub fn process(&mut self) -> i32 {
        let mut out = 0i32;

        for c in self.channels.iter_mut() {
            if c.playing {
                out = out.saturating_add(c.process(self.samplerate, self.interpolation));
            }
        };

        if self.tick_counter >= self.tick_slab {
            self.ticks_passed += 1;
            self.tick_counter = 0;
            if self.ticks_passed >= self.current_speed {
                self.advance_row();
                self.play_row();
            }
            self.process_tick();
        } else {
            self.tick_counter += 1;
        }

        out
    }
    */

    fn process_tick(&mut self) {
        if self.current_row == 65535 { return };
        let row = &self.module.patterns[self.current_pattern as usize][self.current_row as usize];

        for (i,col) in row.iter().enumerate() {
            let channel = &mut self.channels[i];

            match col.effect {
                Effect::PortaUp(value) => channel.porta_up(self.module.linear_freq_slides, value),
                Effect::PortaDown(value) => channel.porta_down(self.module.linear_freq_slides, value),
                Effect::TonePorta(value) => channel.tone_portamento(col.note, self.module.linear_freq_slides, value),
                Effect::VolSlide(value) => channel.vol_slide(value),
                Effect::Retrig(value) => channel.retrigger(value),
                _ => {}
            }
        }
    }

    fn set_tempo(&mut self, tempo: u8) {
        self.current_tempo = tempo;
        self.tick_slab = self.compute_tick_slab(); 
    }

    fn compute_tick_slab(&self) -> u32 {
        ((self.samplerate as f32*2.5)/self.current_tempo as f32) as u32
    }

    fn advance_row(&mut self) {
        if self.current_row == 65535 { self.current_row = 0; self.ticks_passed = 0; return; };

        let row = &self.module.patterns[self.current_pattern as usize][self.current_row as usize];
        let mut pos_jump_enabled = false;
        let mut pos_jump_to = 0u8;

        let mut pat_break_enabled = false;
        let mut pat_break_to = 0u8;

        for col in row.iter() {
            match col.effect {
                Effect::SetSpeed(speed) => self.current_speed = speed,
                Effect::SetTempo(tempo) => self.set_tempo(tempo),
                Effect::PosJump(position) => { pos_jump_enabled = true; pos_jump_to = position },
                Effect::PatBreak(row) => { pat_break_enabled = true; pat_break_to = row },
                _ => {}
            }
        }

        self.ticks_passed = 0;
        if self.current_row == self.module.patterns[self.current_pattern as usize].len() as u16 {
            self.current_row = 0;
        } else {
            self.current_row += 1;
            if pos_jump_enabled {
                self.current_row = 0;
                self.current_position = pos_jump_to;
                self.current_pattern = self.module.playlist[self.current_position as usize];
            }

            if pat_break_enabled {
                self.current_row = pat_break_to as u16;
                self.current_position += 1;
                self.current_pattern = self.module.playlist[self.current_position as usize];

                if self.current_pattern == 255 {
                    self.current_position = 0;
                    self.current_pattern = self.module.playlist[self.current_position as usize];
                }
            }
        }

        if self.current_row as usize == self.module.patterns[self.current_pattern as usize].len() {
            self.current_row = 0;
            self.current_position += 1;
            self.current_pattern = self.module.playlist[self.current_position as usize];

            if self.current_pattern == 255 { // End of song marker
                std::process::exit(0);
            }
        };
    }

    fn play_row(&mut self) {
        let row = &self.module.patterns[self.current_pattern as usize][self.current_row as usize];

        print!("Position {}, Pattern {}, Row {}\x1b[K\r", self.current_position, self.current_pattern, self.current_row);
        stdout().flush().unwrap();

        for (i,col) in row.iter().enumerate() {
            let channel = &mut self.channels[i];

            /* match col.effect {
                _ => {}
                //TODO effects
            } */

            match col.vol {
                // TODO volume commands
                VolEffect::None => {},
                VolEffect::FineVolSlideUp(_) => {},
                VolEffect::FineVolSlideDown(_) => {},
                VolEffect::VolSlideUp(_) => {},
                VolEffect::VolSlideDown(_) => {},
                VolEffect::PortaDown(_) => {},
                VolEffect::PortaUp(_) => {},
                VolEffect::TonePorta(_) => {},
                VolEffect::VibratoDepth(_) => {},
                VolEffect::SetPan(_) => {},
                VolEffect::Volume(volume) => channel.volume = volume as f32,
            }

            if col.instrument != 0 {
                channel.current_sample_index = col.instrument-1;

                if matches!(col.vol, VolEffect::None) {
                    channel.volume = self.module.samples[channel.current_sample_index as usize].default_volume as f32
                }
            }

            match col.note {
                Note::None => {},
                Note::On(note) => {
                    if !matches!(col.effect, Effect::TonePorta(_)) && !matches!(col.vol, VolEffect::TonePorta(_)) {
                        channel.playing = true;
                        channel.position = match col.effect {
                            Effect::SampleOffset(position) => { if position != 0 { channel.offset_memory = position }; channel.offset_memory as f64 * 256.0 },
                            _ => 0.0
                        };
                        channel.freq = 2f32.powf((note as f32-60.0)/12.0)*self.module.samples[channel.current_sample_index as usize].base_frequency as f32;
                    }
                },
                Note::Fade => {},
                Note::Cut => channel.playing = false,
                Note::Off => channel.playing = false,
            }
        }
    }
}

impl AudioCallback for Player<'_> {
    type Channel = i32;

    fn callback(&mut self, out: &mut [i32]) {
        self.process_to_buffer(out);
    }
}<|MERGE_RESOLUTION|>--- conflicted
+++ resolved
@@ -222,15 +222,14 @@
             // Figure out how long this segment is, and discount it from
             // remaining.
             let mut seg_ahead = if self.backwards {
-                self.position - sample.loop_start as f32
+                self.position - sample.loop_start as f64
             } else if sample.loop_end > 0 {
-                sample.loop_end as f32 - self.position
+                sample.loop_end as f64 - self.position
             } else {
-<<<<<<< HEAD
-                sample.audio.len() as f32 - self.position
+                sample.audio.len() as f64 - self.position
             };
 
-            let mut seg_samples = (seg_ahead * samplerate as f32 / self.freq as f32) as u32;
+            let mut seg_samples = (seg_ahead * samplerate as f64 / self.freq as f64) as u32;
 
             // Dirty hack to prevent infinite loops.
             // FIXME: Find a more elegant solution!
@@ -241,7 +240,7 @@
             // Make sure we don't write past the slab's end!
             if seg_samples > remaining {
                 seg_samples = remaining;
-                seg_ahead = seg_samples as f32 * self.freq / samplerate as f32;
+                seg_ahead = seg_samples as f64 * self.freq as f64 / samplerate as f64;
             }
 
             remaining -= seg_samples;
@@ -249,45 +248,29 @@
             // Process this segment.
             self.process_segment(sample, seg_samples, seg_ahead, &mut slab[pos as usize..(pos + seg_samples) as usize], samplerate, interpolation);
             pos += seg_samples;
-=======
-                self.position -= self.freq as f64/samplerate as f64;
-            }
-        } else {
-            self.position += self.freq as f64/samplerate as f64;
->>>>>>> 1dd5379c
-        }
-    }
-
-<<<<<<< HEAD
-    fn process_segment(&mut self, sample: &Sample, seg_samples: u32, seg_ahead: f32, slab_slice: &mut [i32], samplerate: u32, interpolation: Interpolation) {
+        }
+    }
+
+    fn process_segment(&mut self, sample: &Sample, seg_samples: u32, seg_ahead: f64, slab_slice: &mut [i32], samplerate: u32, interpolation: Interpolation) {
         // Make a buffer to store the result of the interpolation of the involved samples.
         let mut interpolated: Vec<i32> = vec![0i32; seg_samples as usize];
 
-        let start = self.position as f32;
-        let freq = self.freq / samplerate as f32;
+        let start = self.position as f64;
+        let freq = self.freq as f64 / samplerate as f64;
 
         // NOTE: There is probably a better way to write this, than mostly the
         // same thing but with subtraction on one side and addition on the
         // other. FIXME: do that lol. 
         if self.backwards {
             for (i, val) in interpolated.iter_mut().enumerate() {
-                *val = self.interpolation(sample, interpolation, start - (i as f32 * freq));
-=======
-        if sample.loop_end > 0 {
-            if self.position as u32 > sample.loop_end-1 {
-                match sample.loop_type {
-                    LoopType::Forward => self.position = sample.loop_start as f64,
-                    LoopType::PingPong => { self.backwards = true; self.position -= self.freq as f64/samplerate as f64; }, // self.position -= 1.0 or 2.0 does not work as the program errors with out of bounds
-                    _ => {},
-                }
->>>>>>> 1dd5379c
+                *val = self.interpolation(sample, interpolation, start - (i as f64 * freq));
             }
         }
 
         else {
             for (i, val) in interpolated.iter_mut().enumerate() {
-                //println!("{}", i as f32 * self.freq);
-                *val = self.interpolation(sample, interpolation, start + (i as f32 * freq));
+                //println!("{}", i as f64 * self.freq);
+                *val = self.interpolation(sample, interpolation, start + (i as f64 * freq));
             }
         }
         
@@ -300,24 +283,23 @@
         self.advance_position(seg_ahead);
     }
 
-<<<<<<< HEAD
-    fn advance_position(&mut self, mut amount: f32) -> bool {
+    fn advance_position(&mut self, mut amount: f64) -> bool {
         let sample = &self.module.samples[self.current_sample_index as usize];
         if !self.playing || sample.audio.len() == 0 { return false; };
 
         while amount > 0.0 {
             let new_position = self.position + if self.backwards {
-                -(amount as f32)
+                -(amount as f64)
             } else {
-                amount as f32
+                amount as f64
             };
 
             if self.backwards {
                 if (new_position as u32) <= sample.loop_start {
-                    let offs = sample.loop_start as f32 - new_position;
+                    let offs = sample.loop_start as f64 - new_position;
                     amount -= offs;
 
-                    self.position = sample.loop_start as f32;
+                    self.position = sample.loop_start as f64;
                     self.backwards = false;
                 }
                 
@@ -330,10 +312,10 @@
 
             else {
                 let real_end = match sample.loop_type {
-                    LoopType::None => sample.audio.len() as f32,
+                    LoopType::None => sample.audio.len() as f64,
                     _ => match sample.loop_end {
-                        0 => sample.audio.len() as f32,
-                        _ => sample.loop_end as f32,
+                        0 => sample.audio.len() as f64,
+                        _ => sample.loop_end as f64,
                     },
                 };
 
@@ -348,7 +330,7 @@
                         },
 
                         LoopType::Forward => {
-                            self.position = sample.loop_start as f32;
+                            self.position = sample.loop_start as f64;
                         },
 
                         _ => {
@@ -374,18 +356,12 @@
         true
     }
 
-    fn interpolation(&self, sample: &Sample, interpolation: Interpolation, at: f32) -> i32 {
+    fn interpolation(&self, sample: &Sample, interpolation: Interpolation, at: f64) -> i32 {
         match interpolation {
             Interpolation::None => (((sample.audio[at as usize]) as i32*32768) as f32*(self.volume as f32/64.0)*(sample.global_volume as f32/64.0)) as i32,
-            Interpolation::Linear => ( ((vec_linear(&sample.audio, at - 1.0)) as i32*32768) as f32*(self.volume/64.0)*(sample.global_volume as f32/64.0)) as i32,
-            Interpolation::Sinc16 => ( ((vec_sinc(&sample.audio, at)) as i32*32768) as f32*(self.volume as f32/64.0)*(sample.global_volume as f32/64.0)) as i32
-=======
-        match interpolation {
-            Interpolation::None => (((sample.audio[self.position as usize]) as i32*32768) as f32*(self.volume as f32/64.0)*(sample.global_volume as f32/64.0)) as i32,
-            Interpolation::Linear => ( ((vec_linear(&sample.audio, (self.position-1.0) as f32 )) as i32*32768) as f32*(self.volume/64.0)*(sample.global_volume as f32/64.0)) as i32,
-            Interpolation::Sinc16 => ( ((vec_sinc(&sample.audio, 16, self.position as f32)) as i32*32768) as f32*(self.volume as f32/64.0)*(sample.global_volume as f32/64.0)) as i32,
-            Interpolation::Sinc32 => ( ((vec_sinc(&sample.audio, 32, self.position as f32)) as i32*32768) as f32*(self.volume as f32/64.0)*(sample.global_volume as f32/64.0)) as i32
->>>>>>> 1dd5379c
+            Interpolation::Linear => ( ((vec_linear(&sample.audio, (at-1.0) as f32 )) as i32*32768) as f32*(self.volume/64.0)*(sample.global_volume as f32/64.0)) as i32,
+            Interpolation::Sinc16 => ( ((vec_sinc(&sample.audio, 16, at as f32)) as i32*32768) as f32*(self.volume as f32/64.0)*(sample.global_volume as f32/64.0)) as i32,
+            Interpolation::Sinc32 => ( ((vec_sinc(&sample.audio, 32, at as f32)) as i32*32768) as f32*(self.volume as f32/64.0)*(sample.global_volume as f32/64.0)) as i32
         }
     }
 
@@ -510,9 +486,7 @@
         let mut out = 0i32;
 
         for c in self.channels.iter_mut() {
-            if c.playing {
-                out = out.saturating_add(c.process(self.samplerate, self.interpolation));
-            }
+            out = out.saturating_add(c.process(self.samplerate, self.interpolation));
         };
 
         if self.tick_counter >= self.tick_slab {
@@ -555,7 +529,7 @@
     }
 
     fn compute_tick_slab(&self) -> u32 {
-        ((self.samplerate as f32*2.5)/self.current_tempo as f32) as u32
+        ((self.samplerate as f64*2.5)/self.current_tempo as f64) as u32
     }
 
     fn advance_row(&mut self) {
